import asyncio
from urllib.parse import urlparse, urlunparse
from concurrent.futures._base import TimeoutError
from typing import Set

import pyppeteer
import requests
from pyquery import PyQuery

from fake_useragent import UserAgent
from lxml import etree
from lxml.html import HtmlElement
from lxml.html.soupparser import fromstring
from parse import search as parse_search
from parse import findall, Result
from w3lib.encoding import html_to_unicode

DEFAULT_ENCODING = 'utf-8'
DEFAULT_URL = 'https://example.org/'

useragent = UserAgent()


class BaseParser:
    """A basic HTML/Element Parser, for Humans."""

    def __init__(self, *, element, default_encoding: str = None, html: str = None, url: str) -> None:
        self.element = element
        self.url = url
        self.skip_anchors = True
        self.default_encoding = default_encoding
        self._encoding = None
        self._html = html

    @property
    def raw_html(self) -> bytes:
        """Bytes representation of the HTML content (`learn more <http://www.diveintopython3.net/strings.html>`_)."""
        if self._html:
            return self._html
        else:
            return etree.tostring(self.element, encoding='unicode').strip().encode(self.encoding)

    @property
    def html(self) -> str:
        """Unicode representation of the HTML content (`learn more <http://www.diveintopython3.net/strings.html>`_)."""
        if self._html:
            return self._html.decode(self.encoding)
        else:
            return etree.tostring(self.element, encoding='unicode').strip()

    @html.setter
    def set_html(self, html: bytes) -> None:
        """Property setter for self.html."""
        self._html = html

    @property
    def encoding(self) -> str:
        """The encoding string to be used, extracted from the HTML and
        :class:`HTMLResponse <HTMLResponse>` headers.
        """
        if self._encoding:
            return self._encoding

        # Scan meta tags for chaset.
        if self._html:
            self._encoding = html_to_unicode(self.default_encoding, self._html)[0]

        return self._encoding if self._encoding else self.default_encoding

    @property
    def pq(self) -> PyQuery:
        """`PyQuery <https://pythonhosted.org/pyquery/>`_ representation
        of the :class:`Element <Element>` or :class:`HTML <HTML>`.
        """
        return PyQuery(self.element)

    @property
    def lxml(self) -> HtmlElement:
        """`lxml <http://lxml.de>`_ representation of the
        :class:`Element <Element>` or :class:`HTML <HTML>`.
        """
        return fromstring(self.html)

    @property
    def text(self) -> str:
        """The text content of the :class:`Element <Element>` or :class:`HTML <HTML>`."""
        return self.pq.text()

    @property
    def full_text(self) -> str:
        """The full text content (including links) of the :class:`Element <Element>` or :class:`HTML <HTML>`.."""
        return self.lxml.text_content()

    def find(self, selector: str, first: bool = False, _encoding: str = None):
        """Given a CSS Selector, returns a list of :class:`Element <Element>` objects.

        Example CSS Selectors:

        - ``a``
        - ``a.someClass``
        - ``a#someID``
        - ``a[target=_blank]``

        See W3School's `CSS Selectors Reference <https://www.w3schools.com/cssref/css_selectors.asp>`_ for more details.

        If ``first`` is ``True``, only returns the first :class:`Element <Element>` found."""

        encoding = _encoding or self.encoding
        elements = [
            Element(element=found, url=self.url, default_encoding=encoding)
            for found in self.pq(selector)
        ]

        return _get_first_or_list(elements, first)

    def xpath(self, selector: str, first: bool = False, _encoding: str = None):
        """Given an XPath selector, returns a list of
        :class:`Element <Element>` objects.

        If a sub-selector is specified (e.g. ``//a/@href``), a simple
        list of results is returned.

        See W3School's `XPath Examples
        <https://www.w3schools.com/xml/xpath_examples.asp>`_
        for more details.

        If ``first`` is ``True``, only returns the first
        :class:`Element <Element>` found.
        """
        selected = self.lxml.xpath(selector)
        c = []
        for selection in selected:
            if not isinstance(selection, etree._ElementUnicodeResult):
                element = Element(element=selection, url=self.url, default_encoding=_encoding or self.encoding)
            else:
                element = selection
            c.append(element)

<<<<<<< HEAD
        If ``first`` is ``True``, only returns the first :class:`Element <Element>` found."""
        c = [Element(element=e, url=self.url, default_encoding=_encoding or self.encoding) for e in self.lxml.xpath(selector)]

        return _get_first_or_list(c, first)
=======
        if first:
            try:
                return c[0]
            except IndexError:
                return None
        else:
            return c
>>>>>>> df39a9f3

    def search(self, template: str) -> Result:
        """Searches the :class:`Element <Element>` for the given parse template."""
        return parse_search(template, self.html)

    def search_all(self, template: str) -> Result:
        """Searches the :class:`Element <Element>` (multiple times) for the given parse
        template.
        """
        return [r for r in findall(template, self.html)]

    @property
    def links(self) -> Set[str]:
        """All found links on page, in as–is form."""

        def gen():
            for link in self.find('a'):

                try:
                    href = link.attrs['href'].strip()
                    if href and not (href.startswith('#') and self.skip_anchors and href in ['javascript:;']):
                        yield href
                except KeyError:
                    pass

        return set(gen())

    @property
    def absolute_links(self) -> Set[str]:
        """All found links on page, in absolute form
        (`learn more <https://www.navegabem.com/absolute-or-relative-links.html>`_).
        """

        def gen():
            for link in self.links:
                # Parse the link with stdlib.
                parsed = urlparse(link)._asdict()

                # Appears to be a relative link:
                if not parsed['netloc']:
                    parsed['netloc'] = urlparse(self.base_url).netloc
                if not parsed['scheme']:
                    parsed['scheme'] = urlparse(self.base_url).scheme

                # Re-construct URL, with new data.
                parsed = (v for v in parsed.values())
                href = urlunparse(parsed)

                yield href

        return set(gen())

    @property
    def base_url(self) -> str:
        """The base URL for the page. Supports the ``<base>`` tag
        (`learn more <https://www.w3schools.com/tags/tag_base.asp>`_)."""

        # Support for <base> tag.
        base = self.find('base', first=True)
        if base:
            return base.attrs['href'].strip()

        url = '/'.join(self.url.split('/')[:-1])
        if url.endswith('/'):
            url = url[:-1]

        return url


class Element(BaseParser):
    """An element of HTML."""

    def __init__(self, *, element, url, default_encoding) -> None:
        super(Element, self).__init__(element=element, url=url, default_encoding=default_encoding)
        self.element = element

    def __repr__(self) -> str:
        attrs = ['{}={}'.format(attr, repr(self.attrs[attr])) for attr in self.attrs]
        return "<Element {} {}>".format(repr(self.element.tag), ' '.join(attrs))

    @property
    def attrs(self) -> dict:
        """Returns a dictionary of the attributes of the :class:`Element <Element>`
        (`learn more <https://www.w3schools.com/tags/ref_attributes.asp>`_).
        """
        attrs = {k: self.pq.attr[k].strip() for k in self.element.keys()}

        # Split class up, as there are ussually many of them:
        if 'class' in attrs:
            attrs['class'] = tuple(attrs['class'].split())

        return attrs


class HTML(BaseParser):
    """An HTML document, ready for parsing."""

    def __init__(self, *, url=DEFAULT_URL, html, default_encoding=DEFAULT_ENCODING) -> None:

        # Convert incoming unicode HTML into bytes.
        if isinstance(html, str):
            html = html.encode(DEFAULT_ENCODING)

        super(HTML, self).__init__(
            # Convert unicode HTML to bytes.
            element=PyQuery(html)('html') or PyQuery('<html>{}</html>'.format(html))('html'),
            html=html,
            url=url,
            default_encoding=default_encoding
        )

    def __repr__(self) -> str:
        return "<HTML url={}>".format(repr(self.url))

    def render(self, retries: int = 8, script: str = None, scrolldown=False, sleep: int = 0):
        """Reloads the response in Chromium, and replaces HTML content
        with an updated version, with JavaScript executed.

        If ``scrolldown`` is specified, the page will scrolldown the specified
        number of times, after sleeping the specified amount of time
        (e.g. ``scrolldown=10, sleep=1``).

        If just ``sleep`` is provided, the rendering will wait *n* seconds, before
        returning.

        If ``script`` is specified, it will execute the provided JavaScript at
        runtime. Example:

        .. code-block:: python

            script = \"\"\"
                () => {
                    return {
                        width: document.documentElement.clientWidth,
                        height: document.documentElement.clientHeight,
                        deviceScaleFactor: window.devicePixelRatio,
                    }
                }
            \"\"\"

        Returns the return value of the executed  ``script``, if any is provided:

        .. code-block:: python

            >>> r.html.render(script=script)
            {'width': 800, 'height': 600, 'deviceScaleFactor': 1}

        Warning: the first time you run this method, it will download
        Chromium into your home directory (``~/.pyppeteer``).
        """

        async def _async_render(*, url: str, script: str = None, scrolldown, sleep: int):
            try:
                browser = pyppeteer.launch(headless=True)
                page = await browser.newPage()

                # Load the given page (GET request, obviously.)
                await page.goto(url)

                result = None
                if script:
                    result = await page.evaluate(script)

                if scrolldown:
                    for _ in range(scrolldown):
                        await page._keyboard.down('PageDown')
                        await asyncio.sleep(sleep)
                else:
                    await asyncio.sleep(sleep)

                if scrolldown:
                    await page._keyboard.up('PageDown')

                # Return the content of the page, JavaScript evaluated.
                content = await page.content()
                return content, result
            except TimeoutError:
                return None

        loop = asyncio.get_event_loop()
        content = None

        for i in range(retries):
            if not content:
                try:
                    content, result = loop.run_until_complete(_async_render(url=self.url, script=script, sleep=sleep, scrolldown=scrolldown))
                except TimeoutError:
                    pass

        html = HTML(url=self.url, html=content.encode(DEFAULT_ENCODING), default_encoding=DEFAULT_ENCODING)
        self.__dict__.update(html.__dict__)
        return result


class HTMLResponse(requests.Response):
    """An HTML-enabled :class:`Response <Response>` object.
    Same as Requests class:`Response <Response>` object, but with an
    intelligent ``.html`` property added.
    """

    def __init__(self, *args, **kwargs) -> None:
        super(HTMLResponse, self).__init__(*args, **kwargs)
        self._html = None

    @property
    def html(self) -> HTML:
        if not self._html:
            self._html = HTML(url=self.url, html=self.content, default_encoding=self.encoding)

        return self._html

    @classmethod
    def _from_response(cls, response):
        html_r = cls()
        html_r.__dict__.update(response.__dict__)
        return html_r


def user_agent(style='chrome') -> str:
    """Returns a random user-agent, if not requested one of a specific
    style. Defaults to a Chrome-style User-Agent.
    """

    return useragent[style] if style else useragent.random


def _get_first_or_list(l, first=True):
    if first:
        try:
            return l[0]
        except IndexError:
            return None
    else:
        return l


class HTMLSession(requests.Session):
    """A consumable session, for cookie persistence and connection pooling,
    amongst other things.
    """

    def __init__(self, mock_browser=True, *args, **kwargs):
        super(HTMLSession, self).__init__(*args, **kwargs)

        # Mock a web browser's user agent.
        if mock_browser:
            self.headers['User-Agent'] = user_agent()

        self.hooks = {'response': self._handle_response}

    @staticmethod
    def _handle_response(response, **kwargs) -> HTMLResponse:
        """Requests HTTP Response handler. Attaches .html property to Response
        objects.
        """
        if not response.encoding:
            response.encoding = DEFAULT_ENCODING

        return response

    def request(self, *args, **kwargs) -> HTMLResponse:
        # Convert Request object into HTTPRequest object.
        r = super(HTMLSession, self).request(*args, **kwargs)

        return HTMLResponse._from_response(r)<|MERGE_RESOLUTION|>--- conflicted
+++ resolved
@@ -136,20 +136,7 @@
                 element = selection
             c.append(element)
 
-<<<<<<< HEAD
-        If ``first`` is ``True``, only returns the first :class:`Element <Element>` found."""
-        c = [Element(element=e, url=self.url, default_encoding=_encoding or self.encoding) for e in self.lxml.xpath(selector)]
-
         return _get_first_or_list(c, first)
-=======
-        if first:
-            try:
-                return c[0]
-            except IndexError:
-                return None
-        else:
-            return c
->>>>>>> df39a9f3
 
     def search(self, template: str) -> Result:
         """Searches the :class:`Element <Element>` for the given parse template."""
